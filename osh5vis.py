# import osh5def
import matplotlib.pyplot as plt
import numpy as np
# try:
#     import osh5gui
#     gui_fname = osh5gui.gui_fname
# except ImportError:
#     print('Fail to import GUI routines. Check your PyQT installation')

def time_format(time=0.0, unit=None, convert_tunit=False, wavelength=0.351, **kwargs):
    if convert_tunit:
        t = wavelength * 5.31e-4 * time 
        unit = ' ps'
    else:
        t = time
    tmp = '$t = ' + "{:.2f}".format(t)
    if unit:
        tmp += '$ [$' + str(unit) + '$]'
    return tmp


<<<<<<< HEAD
def default_title(h5data):
    if h5data.has_axis('t'):
        return tex(h5data.data_attrs['LONG_NAME'])
    else:
        try:
            return ''.join([tex(h5data.data_attrs['LONG_NAME']), ', $t = ',
                            "{:.2f}".format(h5data.run_attrs['TIME'][0]),
                            '$  [$', h5data.run_attrs['TIME UNITS'], '$]'])
        except KeyError:  # most likely we don't have 'TIME' or 'TIME UNITS' in run_attrs
            return tex(h5data.data_attrs['LONG_NAME'])
=======
def default_title(h5data, show_time=True, **kwargs):
    tmp = tex(h5data.data_attrs['LONG_NAME'])
    if show_time and not h5data.has_axis('t'):
        try:
            tmp += ', ' + time_format(h5data.run_attrs['TIME'][0], h5data.run_attrs['TIME UNITS'], **kwargs)
        except:  # most likely we don't have 'TIME' or 'TIME UNITS' in run_attrs
            pass
    return tmp
>>>>>>> 2577baf3


def tex(s):
    return '$' + s + '$' if s else ''


def axis_format(name=None, unit=None):
    s = '$' + str(name) + '$' if name else ''
    if unit:
        s += ' [$' + str(unit) + '$]'
    return s


def osplot(h5data, *args, **kwpassthrough):
    if h5data.ndim == 1:
        plot_object = osplot1d(h5data, *args, **kwpassthrough)
    elif h5data.ndim == 2:
        plot_object = osimshow(h5data, *args, **kwpassthrough)
    else:
        plot_object = None
    return plot_object


def __osplot1d(func, h5data, xlabel=None, ylabel=None, xlim=None, ylim=None, title=None, ax=None,
               convert_tunit=False, wavelength=0.351, *args, **kwpassthrough):
    plot_object = func(h5data.axes[0].ax, h5data.view(np.ndarray), *args, **kwpassthrough)
    if ax is not None:
        set_xlim, set_ylim, set_xlabel, set_ylabel, set_title = \
            ax.set_xlim, ax.set_ylim, ax.set_xlabel, ax.set_ylabel, ax.set_title
    else:
        set_xlim, set_ylim, set_xlabel, set_ylabel, set_title = \
            plt.xlim, plt.ylim, plt.xlabel, plt.ylabel, plt.title
    if xlabel is None:
        xlabel = axis_format(h5data.axes[0].attrs['LONG_NAME'], h5data.axes[0].attrs['UNITS'])
    if ylabel is None:
        ylabel = axis_format(h5data.data_attrs['LONG_NAME'], str(h5data.data_attrs['UNITS']))
    if xlim is not None:
        set_xlim(xlim)
    if ylim is not None:
        set_ylim(ylim)
    set_xlabel(xlabel)
    set_ylabel(ylabel)
    if title is None:
        title = default_title(h5data, convert_tunit=convert_tunit, wavelength=wavelength)
    set_title(title)
    return plot_object


def osplot1d(h5data, *args, ax=None, **kwpassthrough):
    plot = plt.plot if ax is None else ax.plot
    return __osplot1d(plot, h5data, *args, **kwpassthrough)


def ossemilogx(h5data, *args, ax=None, **kwpassthrough):
    semilogx = plt.semilogx if ax is None else ax.semilogx
    return __osplot1d(semilogx, h5data, *args, **kwpassthrough)


def ossemilogy(h5data, *args, ax=None, **kwpassthrough):
    semilogy = plt.semilogy if ax is None else ax.semilogy
    return __osplot1d(semilogy, h5data, *args, **kwpassthrough)


def osloglog(h5data, *args, ax=None, **kwpassthrough):
    loglog = plt.loglog if ax is None else ax.loglog
    return __osplot1d(loglog, h5data, *args, **kwpassthrough)


def __osplot2d(func, h5data, *args, xlabel=None, ylabel=None, cblabel=None, title=None, xlim=None, ylim=None, clim=None,
               colorbar=True, ax=None, im=None, cb=None, convert_xaxis=False, convert_yaxis=False, fig=None,
               convert_tunit=False, wavelength=0.351, **kwpassthrough):
    if convert_xaxis:
        axis = h5data.axes[1].to_phys_unit()
        extx = axis[0].min(), axis[0].max()
        xunit = axis[1]
    else:
        extx = h5data.axes[1].min, h5data.axes[1].max
        xunit = h5data.axes[1].attrs['UNITS']

    if convert_yaxis:
        axis = h5data.axes[0].to_phys_unit()
        exty = axis[0].min(), axis[0].max()
        yunit = axis[1]
    else:
        exty = h5data.axes[0].min, h5data.axes[0].max
        yunit = h5data.axes[0].attrs['UNITS']

    extent_stuff = [extx[0], extx[1], exty[0], exty[1]]
    plot_object = func(h5data.view(np.ndarray), *args, extent=extent_stuff, **kwpassthrough)
    if ax is None:
        set_xlim, set_ylim, set_xlabel, set_ylabel, set_title = \
            plt.xlim, plt.ylim, plt.xlabel, plt.ylabel, plt.title
    else:
        set_xlim, set_ylim, set_xlabel, set_ylabel, set_title = \
            ax.set_xlim, ax.set_ylim, ax.set_xlabel, ax.set_ylabel, ax.set_title

<<<<<<< HEAD
def __osplot2d(func, h5data, xlabel=None, ylabel=None, cblabel=None, title=None, xlim=None, ylim=None, clim=None,
               colorbar=True, ax=None, im=None, cb=None, convert_xaxis=False, convert_yaxis=False, fig=None,
               **kwpassthrough):
    if convert_xaxis:
        axis = h5data.axes[1].to_phys_unit()
        extx = axis[0].min(), axis[0].max()
        xunit = axis[1]
    else:
        extx = h5data.axes[1].min, h5data.axes[1].max
        xunit = h5data.axes[1].attrs['UNITS']

    if convert_yaxis:
        axis = h5data.axes[0].to_phys_unit()
        exty = axis[0].min(), axis[0].max()
        yunit = axis[1]
    else:
        exty = h5data.axes[0].min, h5data.axes[0].max
        yunit = h5data.axes[0].attrs['UNITS']

    extent_stuff = [extx[0], extx[1], exty[0], exty[1]]
    plot_object = func(h5data.view(np.ndarray), extent=extent_stuff, aspect='auto', origin='lower', **kwpassthrough)
    if ax is None:
        set_xlim, set_ylim, set_xlabel, set_ylabel, set_title = \
        plt.xlim, plt.ylim, plt.xlabel, plt.ylabel, plt.title
    else:
        set_xlim, set_ylim, set_xlabel, set_ylabel, set_title = \
        ax.set_xlim, ax.set_ylim, ax.set_xlabel, ax.set_ylabel, ax.set_title
    set_clim = plt.clim if im is None else im.set_clim

=======
>>>>>>> 2577baf3
    if xlim is not None:
        set_xlim(xlim)
    if ylim is not None:
        set_ylim(ylim)
    if xlabel is None:
        xlabel = axis_format(h5data.axes[1].attrs['LONG_NAME'], xunit)
    if ylabel is None:
        ylabel = axis_format(h5data.axes[0].attrs['LONG_NAME'], yunit)
    if title is None:
<<<<<<< HEAD
        title = default_title(h5data)
=======
        title = default_title(h5data, convert_tunit=convert_tunit, wavelength=wavelength)
>>>>>>> 2577baf3
    set_xlabel(xlabel)
    set_ylabel(ylabel)
    set_title(title)

    if clim is not None:
<<<<<<< HEAD
        set_clim(clim)
=======
        plot_object.set_clim(clim)
>>>>>>> 2577baf3

    if colorbar:
        if not cb:
            cb = plt.colorbar(plot_object) if fig is None else fig.colorbar(plot_object)
        if cblabel is None:
            cb.set_label(h5data.data_attrs['UNITS'].tex())
        else:
            cb.set_label(cblabel)
        return plot_object, cb
    return plot_object, None


<<<<<<< HEAD
def osimshow(h5data, ax=None, cb=None, **kwpassthrough):
    imshow = ax.imshow if ax is not None else plt.imshow
    return __osplot2d(imshow, h5data, cb=cb, **kwpassthrough)


def oscontour(h5data, ax=None, cb=None, **kwpassthrough):
    contour = ax.contour if ax is not None else plt.contour
    return __osplot2d(contour, h5data, cb=cb, **kwpassthrough)


def oscontourf(h5data, ax=None, cb=None, **kwpassthrough):
    contourf = ax.contourf if ax is not None else plt.contourf
    return __osplot2d(contourf, h5data, cb=cb, **kwpassthrough)
=======
def osimshow(h5data, *args, ax=None, cb=None, aspect=None, **kwpassthrough):
    imshow = ax.imshow if ax is not None else plt.imshow
    asp = 'auto' if aspect is None else aspect
    return __osplot2d(imshow, h5data, *args, cb=cb, aspect=asp, origin='lower', **kwpassthrough)


def oscontour(h5data, *args, ax=None, cb=None, **kwpassthrough):
    contour = ax.contour if ax is not None else plt.contour
    return __osplot2d(contour, h5data, *args, cb=cb, **kwpassthrough)


def oscontourf(h5data, *args, ax=None, cb=None, **kwpassthrough):
    contourf = ax.contourf if ax is not None else plt.contourf
    return __osplot2d(contourf, h5data, *args, cb=cb, **kwpassthrough)
>>>>>>> 2577baf3


def new_fig(h5data, *args, figsize=None, dpi=None, facecolor=None, edgecolor=None, linewidth=0.0, frameon=None,
            tight_layout=None, **kwpassthrough):
    plt.figure(figsize=figsize, dpi=dpi, facecolor=facecolor, edgecolor=edgecolor, linewidth=linewidth, frameon=frameon,
               tight_layout=tight_layout)
    osplot(h5data, *args, **kwpassthrough)
    plt.show()
<|MERGE_RESOLUTION|>--- conflicted
+++ resolved
@@ -19,18 +19,6 @@
     return tmp
 
 
-<<<<<<< HEAD
-def default_title(h5data):
-    if h5data.has_axis('t'):
-        return tex(h5data.data_attrs['LONG_NAME'])
-    else:
-        try:
-            return ''.join([tex(h5data.data_attrs['LONG_NAME']), ', $t = ',
-                            "{:.2f}".format(h5data.run_attrs['TIME'][0]),
-                            '$  [$', h5data.run_attrs['TIME UNITS'], '$]'])
-        except KeyError:  # most likely we don't have 'TIME' or 'TIME UNITS' in run_attrs
-            return tex(h5data.data_attrs['LONG_NAME'])
-=======
 def default_title(h5data, show_time=True, **kwargs):
     tmp = tex(h5data.data_attrs['LONG_NAME'])
     if show_time and not h5data.has_axis('t'):
@@ -39,7 +27,6 @@
         except:  # most likely we don't have 'TIME' or 'TIME UNITS' in run_attrs
             pass
     return tmp
->>>>>>> 2577baf3
 
 
 def tex(s):
@@ -136,38 +123,6 @@
         set_xlim, set_ylim, set_xlabel, set_ylabel, set_title = \
             ax.set_xlim, ax.set_ylim, ax.set_xlabel, ax.set_ylabel, ax.set_title
 
-<<<<<<< HEAD
-def __osplot2d(func, h5data, xlabel=None, ylabel=None, cblabel=None, title=None, xlim=None, ylim=None, clim=None,
-               colorbar=True, ax=None, im=None, cb=None, convert_xaxis=False, convert_yaxis=False, fig=None,
-               **kwpassthrough):
-    if convert_xaxis:
-        axis = h5data.axes[1].to_phys_unit()
-        extx = axis[0].min(), axis[0].max()
-        xunit = axis[1]
-    else:
-        extx = h5data.axes[1].min, h5data.axes[1].max
-        xunit = h5data.axes[1].attrs['UNITS']
-
-    if convert_yaxis:
-        axis = h5data.axes[0].to_phys_unit()
-        exty = axis[0].min(), axis[0].max()
-        yunit = axis[1]
-    else:
-        exty = h5data.axes[0].min, h5data.axes[0].max
-        yunit = h5data.axes[0].attrs['UNITS']
-
-    extent_stuff = [extx[0], extx[1], exty[0], exty[1]]
-    plot_object = func(h5data.view(np.ndarray), extent=extent_stuff, aspect='auto', origin='lower', **kwpassthrough)
-    if ax is None:
-        set_xlim, set_ylim, set_xlabel, set_ylabel, set_title = \
-        plt.xlim, plt.ylim, plt.xlabel, plt.ylabel, plt.title
-    else:
-        set_xlim, set_ylim, set_xlabel, set_ylabel, set_title = \
-        ax.set_xlim, ax.set_ylim, ax.set_xlabel, ax.set_ylabel, ax.set_title
-    set_clim = plt.clim if im is None else im.set_clim
-
-=======
->>>>>>> 2577baf3
     if xlim is not None:
         set_xlim(xlim)
     if ylim is not None:
@@ -177,21 +132,13 @@
     if ylabel is None:
         ylabel = axis_format(h5data.axes[0].attrs['LONG_NAME'], yunit)
     if title is None:
-<<<<<<< HEAD
-        title = default_title(h5data)
-=======
         title = default_title(h5data, convert_tunit=convert_tunit, wavelength=wavelength)
->>>>>>> 2577baf3
     set_xlabel(xlabel)
     set_ylabel(ylabel)
     set_title(title)
 
     if clim is not None:
-<<<<<<< HEAD
-        set_clim(clim)
-=======
         plot_object.set_clim(clim)
->>>>>>> 2577baf3
 
     if colorbar:
         if not cb:
@@ -204,21 +151,6 @@
     return plot_object, None
 
 
-<<<<<<< HEAD
-def osimshow(h5data, ax=None, cb=None, **kwpassthrough):
-    imshow = ax.imshow if ax is not None else plt.imshow
-    return __osplot2d(imshow, h5data, cb=cb, **kwpassthrough)
-
-
-def oscontour(h5data, ax=None, cb=None, **kwpassthrough):
-    contour = ax.contour if ax is not None else plt.contour
-    return __osplot2d(contour, h5data, cb=cb, **kwpassthrough)
-
-
-def oscontourf(h5data, ax=None, cb=None, **kwpassthrough):
-    contourf = ax.contourf if ax is not None else plt.contourf
-    return __osplot2d(contourf, h5data, cb=cb, **kwpassthrough)
-=======
 def osimshow(h5data, *args, ax=None, cb=None, aspect=None, **kwpassthrough):
     imshow = ax.imshow if ax is not None else plt.imshow
     asp = 'auto' if aspect is None else aspect
@@ -233,7 +165,6 @@
 def oscontourf(h5data, *args, ax=None, cb=None, **kwpassthrough):
     contourf = ax.contourf if ax is not None else plt.contourf
     return __osplot2d(contourf, h5data, *args, cb=cb, **kwpassthrough)
->>>>>>> 2577baf3
 
 
 def new_fig(h5data, *args, figsize=None, dpi=None, facecolor=None, edgecolor=None, linewidth=0.0, frameon=None,
