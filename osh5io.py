#!/usr/bin/env python

"""osh5io.py: Disk IO for the OSIRIS HDF5 data."""

__author__ = "Han Wen"
__copyright__ = "Copyright 2018, PICKSC"
__credits__ = ["Adam Tableman", "Frank Tsung", "Thamine Dalichaouch"]
__license__ = "GPLv2"
__version__ = "0.1"
__maintainer__ = "Han Wen"
__email__ = "hanwen@ucla.edu"
__status__ = "Development"


import h5py
import os
import numpy as np
from osh5def import H5Data, fn_rule, DataAxis, OSUnits


def read_h5(filename, path=None, axis_name="AXIS/AXIS"):
    """
    HDF reader for Osiris/Visxd compatible HDF files... This will slurp in the data
    and the attributes that describe the data (e.g. title, units, scale).

    Usage:
            diag_data = read_hdf('e1-000006.h5')      # diag_data is a subclass of numpy.ndarray with extra attributes

            print(diag_data)                          # print the meta data
            print(diag_data.view(numpy.ndarray))      # print the raw data
            print(diag_data.shape)                    # prints the dimension of the raw data
            print(diag_data.run_attrs['TIME'])        # prints the simulation time associated with the hdf5 file
            diag_data.data_attrs['UNITS']             # print units of the dataset points
            list(diag_data.data_attrs)                # lists all attributes related to the data array
            list(diag_data.run_attrs)                 # lists all attributes related to the run
            print(diag_data.axes[0].attrs['UNITS'])   # prints units of X-axis
            list(diag_data.axes[0].attrs)             # lists all variables of the X-axis

            diag_data[slice(3)]
                print(rw.view(np.ndarray))

    We will convert all byte strings stored in the h5 file to strings which are easier to deal with when writing codes
    see also write_h5() function in this file

    """
    fname = filename if not path else path + '/' + filename
    data_file = h5py.File(fname, 'r')

    n_data = scan_hdf5_file_for_main_data_array(data_file)

    timestamp, name, run_attrs, data_attrs, axes, data_bundle= '', '', {}, {}, [], []
    try:
        timestamp = fn_rule.findall(os.path.basename(filename))[0]
    except IndexError:
        timestamp = '000000'

    axis_number = 1
    while True:
        try:
            # try to open up another AXIS object in the HDF's attribute directory
            #  (they are named /AXIS/AXIS1, /AXIS/AXIS2, /AXIS/AXIS3 ...)
            axis_to_look_for = axis_name + str(axis_number)
            axis = data_file[axis_to_look_for]
            # convert byte string attributes to string
            attrs = {}
            for k, v in axis.attrs.items():
                try:
                    attrs[k] = v[0].decode('utf-8') if isinstance(v[0], bytes) else v
                except IndexError:
                    attrs[k] = v.decode('utf-8') if isinstance(v, bytes) else v

            axis_min = axis[0]
            axis_max = axis[-1]
            axis_numberpoints = n_data[0].shape[-axis_number]

            data_axis = DataAxis(axis_min, axis_max, axis_numberpoints, attrs=attrs)
            axes.insert(0, data_axis)
        except KeyError:
            break
        axis_number += 1

    # we need a loop here primarily (I think) for n_ene_bin phasespace data
    for the_data_hdf_object in n_data:
        name = the_data_hdf_object.name[1:]  # ignore the beginning '/'

        # now read in attributes of the ROOT of the hdf5..
        #   there's lots of good info there. strip out the array if value is a string

        for key, value in data_file.attrs.items():
            try:
                run_attrs[key] = value[0].decode('utf-8') if isinstance(value[0], bytes) else value
            except IndexError:
                run_attrs[key] = value.decode('utf-8') if isinstance(value, bytes) else value
        # attach attributes assigned to the data array to
        #    the H5Data.data_attrs object, remove trivial dimension before assignment
        for key, value in the_data_hdf_object.attrs.items():
            try:
                data_attrs[key] = value[0].decode('utf-8') if isinstance(value[0], bytes) else value
            except IndexError:
                data_attrs[key] = value.decode('utf-8') if isinstance(value, bytes) else value

        # convert unit string to osunit object
        try:
            data_attrs['UNITS'] = OSUnits(data_attrs['UNITS'])
        except KeyError:
            data_attrs['UNITS'] = OSUnits('a.u.')
        data_attrs['NAME'] = name

        # data_bundle.data = the_data_hdf_object[()]
        data_bundle.append(H5Data(the_data_hdf_object, timestamp=timestamp,
                                  data_attrs=data_attrs, run_attrs=run_attrs, axes=axes))
    data_file.close()
    if len(data_bundle) == 1:
        return data_bundle[0]
    else:
        return data_bundle


def read_h5_openpmd(filename, path=None):
    """
    HDF reader for OpenPMD compatible HDF files... This will slurp in the data
    and the attributes that describe the data (e.g. title, units, scale).

    Usage:
            diag_data = read_hdf_openpmd('EandB000006.h5')      # diag_data is a subclass of numpy.ndarray with extra attributes

            print(diag_data)                          # print the meta data
            print(diag_data.view(numpy.ndarray))      # print the raw data
            print(diag_data.shape)                    # prints the dimension of the raw data
            print(diag_data.run_attrs['TIME'])        # prints the simulation time associated with the hdf5 file
            diag_data.data_attrs['UNITS']             # print units of the dataset points
            list(diag_data.data_attrs)                # lists all attributes related to the data array
            list(diag_data.run_attrs)                 # lists all attributes related to the run
            print(diag_data.axes[0].attrs['UNITS'])   # prints units of X-axis
            list(diag_data.axes[0].attrs)             # lists all variables of the X-axis

            diag_data[slice(3)]
                print(rw.view(np.ndarray))

    We will convert all byte strings stored in the h5 file to strings which are easier to deal with when writing codes
    see also write_h5() function in this file

    """
    fname = filename if not path else path + '/' + filename
    with h5py.File(fname, 'r') as data_file:

        try:
            timestamp = fn_rule.findall(os.path.basename(filename))[0]
        except IndexError:
            timestamp = '00000000'

        basePath = data_file.attrs['basePath'].decode('utf-8').replace('%T', timestamp)
        meshPath = basePath + data_file.attrs['meshesPath'].decode('utf-8')

        run_attrs = {k.upper(): v for k, v in data_file[basePath].attrs.items()}
        run_attrs.setdefault('TIME UNITS', r'1 / \omega_p')

        # read field data
<<<<<<< HEAD
        lname_dict, fldl = {'E1': 'E_x', 'E2':'E_y', 'E3':'E_z',
                      'B1': 'B_x', 'B2': 'B_y', 'B3': 'B_z'}, []
=======
        lname_dict, fldl = {'E1': 'E_x', 'E2': 'E_y', 'E3': 'E_z',
                            'B1': 'B_x', 'B2': 'B_y', 'B3': 'B_z',
                            'jx': 'J_x', 'jy': 'J_y', 'jz': 'J_z', 'rho': r'\roh'}, {}
>>>>>>> d22977bc
        # k is the field label and v is the field dataset
        for k, v in data_file[meshPath].items():
            # openPMD doesn't enforce attrs that are required in OSIRIS dataset
            data_attrs, dflt_ax_unit = \
                {'UNITS': OSUnits(r'm_e c \omega_p e^{-1} '),
<<<<<<< HEAD
                 'LONG_NAME': lname_dict[k], 'NAME': k}, r'c \omega_p^{-1}'
            data_attrs.update({ia: va for ia, va in v.attrs.items()})

            ax_label, ax_min, ax_max = \
                data_attrs.pop('axisLabels'), data_attrs.pop('gridGlobalOffset'), data_attrs.pop('gridSpacing')
=======
                 'LONG_NAME': lname_dict.get(k, k), 'NAME': k}, r'c \omega_p^{-1}'
            data_attrs.update({ia: va for ia, va in v.attrs.items()})

            ax_label, ax_off, g_spacing, ax_pos, unitsi = \
                data_attrs.pop('axisLabels'), data_attrs.pop('gridGlobalOffset'), \
                data_attrs.pop('gridSpacing'), data_attrs.pop('position'), data_attrs.pop('unitSI')
            ax_min = (ax_off + ax_pos * g_spacing) * unitsi
            ax_max = ax_min + v.shape * g_spacing * unitsi
>>>>>>> d22977bc

            # prepare the axes data
            axes = []
            for aln, an, amax, amin, anp in zip(ax_label,ax_label,
                                                ax_max, ax_min, v.shape):
                ax_attrs = {'LONG_NAME': aln.decode('utf-8'),
                            'NAME': an.decode('utf-8'), 'UNITS': dflt_ax_unit}
                data_axis = DataAxis(amin, amax, anp, attrs=ax_attrs)
                axes.append(data_axis)

<<<<<<< HEAD
            fldl.append(H5Data(v[()], timestamp=timestamp, data_attrs=data_attrs,
                               run_attrs=run_attrs, axes=axes))
    return fldl[0] if len(fldl) == 1 else fldl
=======
            fldl[k] = H5Data(v[()], timestamp=timestamp, data_attrs=data_attrs,
                             run_attrs=run_attrs, axes=axes)
    return fldl
>>>>>>> d22977bc


def scan_hdf5_file_for_main_data_array(h5file):
    res = []
    for k, v in h5file.items():
        if isinstance(v, h5py.Dataset):
            res.append(h5file[k])
    if not res:
        raise Exception('Main data array not found')
    return res


def write_h5(data, filename=None, path=None, dataset_name=None, overwrite=True, axis_name=None):
    """
    Usage:
        write(diag_data, '/path/to/filename.h5')    # writes out Visxd compatible HDF5 data.

    Since h5 format does not support python strings, we will convert all string data (units, names etc)
    to bytes strings before writing.

    see also read_h5() function in this file

    """
    if isinstance(data, H5Data):
        data_object = data
    elif isinstance(data, np.ndarray):
        data_object = H5Data(data)
    else:
        try:  # maybe it's something we can wrap in a numpy array
            data_object = H5Data(np.array(data))
        except:
            raise Exception(
                "Invalid data type.. we need a 'hdf5_data', numpy array, or somehitng that can go in a numy array")

    # now let's make the H5Data() compatible with VisXd and such...
    # take care of the NAME attribute.
    if dataset_name is not None:
        current_name_attr = dataset_name
    elif data_object.name:
        current_name_attr = data_object.name
    else:
        current_name_attr = "Data"

    fname = path if path else ''
    if filename is not None:
        fname += filename
    elif data_object.timestamp is not None:
        fname += current_name_attr + '-' + data_object.timestamp + '.h5'
    else:
        raise Exception("You did not specify a filename!!!")
    if os.path.isfile(fname):
        if overwrite:
            os.remove(fname)
        else:
            c = 1
            while os.path.isfile(fname[:-3]+'.copy'+str(c)+'.h5'):
                c += 1
            fname = fname[:-3]+'.copy'+str(c)+'.h5'
    h5file = h5py.File(fname)

    # now put the data in a group called this...
    h5dataset = h5file.create_dataset(current_name_attr, data_object.shape, data=data_object.view(np.ndarray))
    # these are required.. so make defaults ones...
    h5dataset.attrs['UNITS'], h5dataset.attrs['LONG_NAME'] = np.array([b'']), np.array([b''])
    # convert osunit class back to ascii
    data_attrs = data_object.data_attrs.copy()
    try:
        data_attrs['UNITS'] = np.array([str(data_object.data_attrs['UNITS']).encode('utf-8')])
    except:
        data_attrs['UNITS'] = np.array([b'a.u.'])
    # copy over any values we have in the 'H5Data' object;
    for key, value in data_attrs.items():
        h5dataset.attrs[key] = np.array([value.encode('utf-8')]) if isinstance(value, str) else value
    # these are required so we make defaults..
    h5file.attrs['DT'] = [1.0]
    h5file.attrs['ITER'] = [0]
    h5file.attrs['MOVE C'] = [0]
    h5file.attrs['PERIODIC'] = [0]
    h5file.attrs['TIME'] = [0.0]
    h5file.attrs['TIME UNITS'] = [b'']
    h5file.attrs['TYPE'] = [b'grid']
    h5file.attrs['XMIN'] = [0.0]
    h5file.attrs['XMAX'] = [0.0]
    # now make defaults/copy over the attributes in the root of the hdf5
    for key, value in data_object.run_attrs.items():
        h5file.attrs[key] = np.array([value.encode('utf-8')]) if isinstance(value, str) else value

    number_axis_objects_we_need = len(data_object.axes)
    # now go through and set/create our axes HDF entries.
    if not axis_name:
        axis_name = "AXIS/AXIS"
    for i in range(0, number_axis_objects_we_need):
        _axis_name = axis_name + str(number_axis_objects_we_need - i)
        if _axis_name not in h5file:
            axis_data = h5file.create_dataset(_axis_name, (2,), 'float64')
        else:
            axis_data = h5file[_axis_name]

        # set the extent to the data we have...
        axis_data[0] = data_object.axes[i].min
        axis_data[1] = data_object.axes[i].max

        # fill in any values we have stored in the Axis object
        for key, value in data_object.axes[i].attrs.items():
            if key == 'UNITS':
                try:
                    axis_data.attrs['UNITS'] = np.array([str(data_object.axes[i].attrs['UNITS']).encode('utf-8')])
                except:
                    axis_data.attrs['UNITS'] = np.array([b'a.u.'])
            else:
                axis_data.attrs[key] = np.array([value.encode('utf-8')]) if isinstance(value, str) else value
    h5file.close()


def write_h5_openpmd(data, filename=None, path=None, dataset_name=None, overwrite=True, axis_name=None,
    time_to_si=1.0, length_to_si=1.0, data_to_si=1.0 ):
    """
    Usage:
        write_h5_openpmd(diag_data, '/path/to/filename.h5')    # writes out Visxd compatible HDF5 data.

    Since h5 format does not support python strings, we will convert all string data (units, names etc)
    to bytes strings before writing.

    see also read_h5() function in this file

    """
    if isinstance(data, H5Data):
        data_object = data
    elif isinstance(data, np.ndarray):
        data_object = H5Data(data)
    else:
        try:  # maybe it's something we can wrap in a numpy array
            data_object = H5Data(np.array(data))
        except:
            raise Exception(
                "Invalid data type.. we need a 'hdf5_data', numpy array, or something that can go in a numy array")

    # now let's make the H5Data() compatible with VisXd and such...
    # take care of the NAME attribute.
    if dataset_name is not None:
        current_name_attr = dataset_name
    elif data_object.name:
        current_name_attr = data_object.name
    else:
        current_name_attr = "Data"

    fname = path if path else ''
    if filename is not None:
        fname += filename
    elif data_object.timestamp is not None:
        fname += current_name_attr + '-' + data_object.timestamp + '.h5'
    else:
        raise Exception("You did not specify a filename!!!")
    if os.path.isfile(fname):
        if overwrite:
            os.remove(fname)
        else:
            c = 1
            while os.path.isfile(fname[:-3]+'.copy'+str(c)+'.h5'):
                c += 1
            fname = fname[:-3]+'.copy'+str(c)+'.h5'
    h5file = h5py.File(fname)

    # now put the data in a group called this...
 #   h5dataset = h5file.create_dataset(current_name_attr, data_object.shape, data=data_object.view(np.ndarray))
    # these are required.. so make defaults ones...
 #   h5dataset.attrs['UNITS'], h5dataset.attrs['LONG_NAME'] = np.array([b'']), np.array([b''])
    # convert osunit class back to ascii
    data_attrs = data_object.data_attrs.copy()
    try:
        data_attrs['UNITS'] = np.array([str(data_object.data_attrs['UNITS']).encode('utf-8')])
    except:
        data_attrs['UNITS'] = np.array([b'a.u.'])
    # copy over any values we have in the 'H5Data' object;
#    for key, value in data_attrs.items():
#        h5dataset.attrs[key] = np.array([value.encode('utf-8')]) if isinstance(value, str) else value
    # these are required so we make defaults..
    h5file.attrs['DT'] = [1.0]
    h5file.attrs['ITER'] = [0]
    h5file.attrs['MOVE C'] = [0]
    h5file.attrs['PERIODIC'] = [0]
    h5file.attrs['TIME'] = [0.0]
    h5file.attrs['TIME UNITS'] = [b'']
    h5file.attrs['TYPE'] = [b'grid']
    h5file.attrs['XMIN'] = [0.0]
    h5file.attrs['XMAX'] = [0.0]
    h5file.attrs['openPMD'] = '1.0.0'
    h5file.attrs['openPMDextension'] = 0
    h5file.attrs['iterationEncoding'] = 'fileBased' 
    h5file.attrs['basePath']='/data/%T'
    h5file.attrs['meshesPath']='mesh/'
    h5file.attrs['particlesPath']= 'particles/' 
    # now make defaults/copy over the attributes in the root of the hdf5

    baseid = h5file.create_group("data")
    iterid = baseid.create_group(str(data.run_attrs['ITER'][0]))


    meshid = iterid.create_group("mesh")
    datasetid = meshid.create_dataset(data_attrs['NAME'], data_object.shape, data=data_object.view(np.ndarray) )

   # h5dataset = datasetid.create_dataset(current_name_attr, data_object.shape, data=data_object.view(np.ndarray))


 #   for key, value in data_object.run_attrs.items():
 #       h5file.attrs[key] = np.array([value.encode('utf-8')]) if isinstance(value, str) else value



    iterid.attrs['dt'] = data.run_attrs['DT'][0]
    iterid.attrs['time'] = data.run_attrs['TIME'][0] 
    iterid.attrs['timeUnitSI'] = time_to_si


    number_axis_objects_we_need = len(data_object.axes)

    deltax= data.run_attrs['XMAX'] - data.run_attrs['XMIN']
    local_offset = np.arange(number_axis_objects_we_need, dtype = np.float32)
    local_globaloffset = np.arange(number_axis_objects_we_need, dtype = np.float64)
    local_position = np.arange(number_axis_objects_we_need, dtype = np.float32)
    local_position[0] = 0.0
    local_position[1] = 0.0

    local_gridspacing = np.arange(number_axis_objects_we_need, dtype = np.float32)

    if(number_axis_objects_we_need == 1):
        local_axislabels=[b'x1']
        deltax[0] = deltax[0]/data_object.shape[0]
        local_gridspacing=np.float32(deltax)

        local_globaloffset[0] = np.float32(0.0)

        local_offset[0]= np.float32(0.0)
 
    elif (number_axis_objects_we_need == 2):
        local_axislabels=[b'x1', b'x2']
        deltax[0] = deltax[0]/data_object.shape[0]
        deltax[1] = deltax[1]/data_object.shape[1]
        temp=deltax[0]
        deltax[0]=deltax[1]
        deltax[1]=temp
        local_gridspacing=np.float32(deltax)

        local_globaloffset[0] = np.float32(0.0)
        local_globaloffset[1] = np.float32(0.0)

        local_offset[0]= np.float32(0.0)
        local_offset[1]= np.float32(0.0)

    else:
        local_axislabels=[b'x1',b'x2',b'x3']
        deltax[0] = deltax[0]/data_object.shape[0]
        deltax[1] = deltax[1]/data_object.shape[1]
        deltax[2] = deltax[2]/data_object.shape[2]
        temp=deltax[0]
        deltax[0]=deltax[2]
        deltax[2]=temp
        local_gridspacing=np.float32(deltax)

        local_globaloffset[0] = np.float32(0.0)
        local_globaloffset[1] = np.float32(0.0)
        local_globaloffset[2] = np.float32(0.0)

        local_offset[0]= np.float32(0.0)
        local_offset[1]= np.float32(0.0)
        local_offset[2]= np.float32(0.0)


     
    datasetid.attrs['dataOrder'] = 'F'
    datasetid.attrs['geometry'] = 'cartesian'
    datasetid.attrs['geometryParameters'] =  'cartesian'
    datasetid.attrs['axisLabels'] = local_axislabels
    datasetid.attrs['gridUnitSI'] = np.float64(length_to_si)
    datasetid.attrs['unitSI'] = np.float64(data_to_si)
    datasetid.attrs['position'] = local_position
    datasetid.attrs['gridSpacing'] = local_gridspacing
    datasetid.attrs['gridGlobalOffset'] = local_globaloffset


    # # now go through and set/create our axes HDF entries.
    # if not axis_name:
    #     axis_name = "AXIS/AXIS"
    # for i in range(0, number_axis_objects_we_need):
    #     _axis_name = axis_name + str(number_axis_objects_we_need - i)
    #     if _axis_name not in h5file:
    #         axis_data = h5file.create_dataset(_axis_name, (2,), 'float64')
    #     else:
    #         axis_data = h5file[_axis_name]

    #     # set the extent to the data we have...
    #     axis_data[0] = data_object.axes[i].min
    #     axis_data[1] = data_object.axes[i].max

    #     # fill in any values we have stored in the Axis object
    #     for key, value in data_object.axes[i].attrs.items():
    #         if key == 'UNITS':
    #             try:
    #                 axis_data.attrs['UNITS'] = np.array([str(data_object.axes[i].attrs['UNITS']).encode('utf-8')])
    #             except:
    #                 axis_data.attrs['UNITS'] = np.array([b'a.u.'])
    #         else:
    #             axis_data.attrs[key] = np.array([value.encode('utf-8')]) if isinstance(value, str) else value
    h5file.close()



if __name__ == '__main__':
    import osh5utils as ut
    a = np.arange(6.0).reshape(2, 3)
    ax, ay = DataAxis(0, 3, 3, attrs={'UNITS': '1 / \omega_p'}), DataAxis(10, 11, 2, attrs={'UNITS': 'c / \omega_p'})
    da = {'UNITS': 'n_0', 'NAME': 'test', }
    h5d = H5Data(a, timestamp='123456', data_attrs=da, axes=[ay, ax])
    write_h5(h5d, './test-123456.h5')
    rw = read_h5('./test-123456.h5')
    h5d = read_h5('./test-123456.h5')  # read from file to get all default attrs
    print("rw is h5d: ", rw is h5d, '\n')
    print(repr(rw))

    # let's read/write a few times and see if there are mutations to the data
    # you should also diff the output h5 files
    for i in range(5):
        write_h5(rw, './test' + str(i) + '-123456.h5')
        rw = read_h5('./test' + str(i) + '-123456.h5')
        assert (rw == a).all()
        for axrw, axh5d in zip(rw.axes, h5d.axes):
            assert axrw.attrs == axh5d.attrs
            assert (axrw == axh5d).all()
        assert h5d.timestamp == rw.timestamp
        assert h5d.name == rw.name
        assert h5d.data_attrs == rw.data_attrs
        assert h5d.run_attrs == rw.run_attrs
        print('checking: ', i+1, 'pass completed')

    # test some other functionaries
    print('\n meta info of rw: ', rw)
    print('\nunit of rw is ', rw.data_attrs['UNITS'])
    rw **= 3
    print('unit of rw^3 is ', rw.data_attrs['UNITS'])
    print('contents of rw^3: \n', rw.view(np.ndarray))

<|MERGE_RESOLUTION|>--- conflicted
+++ resolved
@@ -156,26 +156,14 @@
         run_attrs.setdefault('TIME UNITS', r'1 / \omega_p')
 
         # read field data
-<<<<<<< HEAD
-        lname_dict, fldl = {'E1': 'E_x', 'E2':'E_y', 'E3':'E_z',
-                      'B1': 'B_x', 'B2': 'B_y', 'B3': 'B_z'}, []
-=======
         lname_dict, fldl = {'E1': 'E_x', 'E2': 'E_y', 'E3': 'E_z',
                             'B1': 'B_x', 'B2': 'B_y', 'B3': 'B_z',
                             'jx': 'J_x', 'jy': 'J_y', 'jz': 'J_z', 'rho': r'\roh'}, {}
->>>>>>> d22977bc
         # k is the field label and v is the field dataset
         for k, v in data_file[meshPath].items():
             # openPMD doesn't enforce attrs that are required in OSIRIS dataset
             data_attrs, dflt_ax_unit = \
                 {'UNITS': OSUnits(r'm_e c \omega_p e^{-1} '),
-<<<<<<< HEAD
-                 'LONG_NAME': lname_dict[k], 'NAME': k}, r'c \omega_p^{-1}'
-            data_attrs.update({ia: va for ia, va in v.attrs.items()})
-
-            ax_label, ax_min, ax_max = \
-                data_attrs.pop('axisLabels'), data_attrs.pop('gridGlobalOffset'), data_attrs.pop('gridSpacing')
-=======
                  'LONG_NAME': lname_dict.get(k, k), 'NAME': k}, r'c \omega_p^{-1}'
             data_attrs.update({ia: va for ia, va in v.attrs.items()})
 
@@ -184,7 +172,6 @@
                 data_attrs.pop('gridSpacing'), data_attrs.pop('position'), data_attrs.pop('unitSI')
             ax_min = (ax_off + ax_pos * g_spacing) * unitsi
             ax_max = ax_min + v.shape * g_spacing * unitsi
->>>>>>> d22977bc
 
             # prepare the axes data
             axes = []
@@ -195,15 +182,9 @@
                 data_axis = DataAxis(amin, amax, anp, attrs=ax_attrs)
                 axes.append(data_axis)
 
-<<<<<<< HEAD
-            fldl.append(H5Data(v[()], timestamp=timestamp, data_attrs=data_attrs,
-                               run_attrs=run_attrs, axes=axes))
-    return fldl[0] if len(fldl) == 1 else fldl
-=======
             fldl[k] = H5Data(v[()], timestamp=timestamp, data_attrs=data_attrs,
                              run_attrs=run_attrs, axes=axes)
     return fldl
->>>>>>> d22977bc
 
 
 def scan_hdf5_file_for_main_data_array(h5file):
